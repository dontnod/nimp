--- conflicted
+++ resolved
@@ -66,14 +66,9 @@
         if env.torrent and not hasattr(env, 'torrent_tracker_announce'):
             env.torrent_tracker_announce = None
 
-<<<<<<< HEAD
         artifact_path = f'{env.artifact_repository_destination}/{env.artifact_collection[env.fileset]}'
         if env.slice_job_index and env.slice_job_count:
             artifact_path = f'{artifact_path}/slice-{env.slice_job_index}-of-{env.slice_job_count}'
-
-=======
-        artifact_path = env.artifact_repository_destination + '/' + env.artifact_collection[env.fileset]
->>>>>>> ff37c1a6
         artifact_path = nimp.system.sanitize_path(env.format(artifact_path))
 
         if os.path.isfile(artifact_path + '.zip') or os.path.isdir(artifact_path):
