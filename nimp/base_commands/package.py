--- conflicted
+++ resolved
@@ -288,8 +288,6 @@
         Package._load_configuration(package_configuration, ps4_title_directory_collection)
 
         logging.info('')
-
-<<<<<<< HEAD
         with Package.configure_variant(env, package_configuration.project_directory):
             if 'cook' in env.steps:
                 logging.info('=== Cook ===')
@@ -307,36 +305,11 @@
                 logging.info('=== Verify ===')
                 Package.verify(env, package_configuration)
                 logging.info('')
-=======
-        # with Package.configure_variant(env, package_configuration.project_directory):
-        # For some reason this works locally with shader-debug-info and everything
-        # but won't on farmagents, have to investigate this
-        # locally I have engine_configuration_file_path and farms don't
-        # File "c:\python38\lib\site-packages\nimp\base_commands\package.py", line 393, in cook
-        # shutil.move(engine_configuration_file_path, engine_configuration_file_path + '.nimp.bak')
-        if 'cook' in env.steps:
-            logging.info('=== Cook ===')
-            Package.cook(env, package_configuration)
-            logging.info('')
-        if 'stage' in env.steps:
-            logging.info('=== Stage ===')
-            Package.stage(env, package_configuration)
-            logging.info('')
-        if 'package' in env.steps:
-            logging.info('=== Package ===')
-            Package.package_for_platform(env, package_configuration)
-            logging.info('')
-        if 'verify' in env.steps:
-            logging.info('=== Verify ===')
-            Package.verify(env, package_configuration)
-            logging.info('')
->>>>>>> 5226ac1c
 
         return True
 
     @contextmanager
     def configure_variant(env, project_directory):
-<<<<<<< HEAD
         def _setup_default_config_file(config_file):
             if not os.path.exists(config_file):
                 with open(config_file, 'a'):
@@ -345,10 +318,6 @@
         is_monorepo_behavior = env.ue4_minor > 24
         should_configure_variant = is_monorepo_behavior and env.variant is not None
         active_configuration_directory = f'{project_directory}/Config/Variants/Active'
-=======
-        should_configure_variant = ( env.ue4_minor > 24)
-        active_configuration_directory = project_directory + '/Config/Variants/Active'
->>>>>>> 5226ac1c
 
         try:
             if is_monorepo_behavior:
