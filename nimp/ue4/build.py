--- conflicted
+++ resolved
@@ -131,16 +131,7 @@
     if nimp.sys.platform.is_windows():
         command = ['cmd', '/c', 'GenerateProjectFiles.bat']
         if hasattr(env, 'vs_version'):
-<<<<<<< HEAD
-            if env.vs_version in ['14', '2015']:
-                command.append('-2015')
-            elif env.vs_version in ['15', '2017']:
-                command.append('-2017')
-            elif env.vs_version in ['16', '2019']:
-                command.append('-2015')
-=======
             command += _ue4_vsversion_to_ubt(env.vs_version)
->>>>>>> 82abdae2
     else:
         command = ['/bin/sh', './GenerateProjectFiles.sh']
 
